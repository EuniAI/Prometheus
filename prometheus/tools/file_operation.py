import os
import shutil
from pathlib import Path
from dataclasses import dataclass
from typing import Any, Dict, List, Tuple, Union

from pydantic import BaseModel, Field
from typing import Any, Dict, List, Tuple, Union
from prometheus.utils.str_util import pre_append_line_numbers
from prometheus.utils.logger_manager import get_logger
from prometheus.graph.knowledge_graph import KnowledgeGraph
from prometheus.utils.knowledge_graph_utils import format_knowledge_graph_data

logger = get_logger(__name__)

@dataclass
class ToolSpec:
    description: str
    input_schema: type

class ReadFileInput(BaseModel):
    relative_path: str = Field("The relative path of the file to read")

class ReadFileWithLineNumbersInput(BaseModel):
    relative_path: str = Field(
        description="The relative path of the file to read, eg. foo/bar/test.py, not absolute path"
    )
    start_line: int = Field(description="The start line number to read, 1-indexed and inclusive")
    end_line: int = Field(description="The ending line number to read, 1-indexed and exclusive")

class CreateFileInput(BaseModel):
    relative_path: str = Field(
        description="The relative path of the file to create, eg. foo/bar/test.py, not absolute path"
    )
    content: str = Field(description="The content of the file to create")

class DeleteInput(BaseModel):
    relative_path: str = Field(
        description="The relative path of the file/dir to delete, eg. foo/bar/test.py, not absolute path"
    )

class EditFileInput(BaseModel):
    relative_path: str = Field(
        description="The relative path of the file to edit, eg. foo/bar/test.py, not absolute path"
    )
    old_content: str = Field(
        description="The exact string content to be replaced in the file. Must match exactly one occurrence in the file"
    )
    new_content: str = Field(
        description="The new content that will replace the old_content in the file"
    )


class FileOperationTool:
    """Tool class for file operations including reading, creating, editing, and deleting files."""
    
    # File operation tools
    read_file_spec = ToolSpec(
        description="""\
        Read the content of a file with line numbers prepended from the codebase with a safety limit on the number of lines.
        Returns up to the first 1000 lines by default to prevent context issues with large files.
        Returns an error message if the file doesn't exist.
        """,
        input_schema=ReadFileInput
    )
    
    read_file_with_line_numbers_spec = ToolSpec(
        description="""\
        Read a specific range of lines from a file and return the content with line numbers prepended.
        The line numbers are 1-indexed where start_line is inclusive and end_line is exclusive.
        For best results when analyzing code or text files, consider reading chunks of 500-1000 lines at a time.
        """,
        input_schema=ReadFileWithLineNumbersInput
    )
    
    create_file_spec = ToolSpec(
        description="""\
        Create a new file at the specified path with the given content. 
        If the parent directories don't exist, they will be created automatically.
        Returns an error message if the file already exists.
        """,
        input_schema=CreateFileInput
    )
    
    delete_spec = ToolSpec(
        description="""\
        Delete a file or directory at the specified path.
        For directories, it will recursively delete all contents.
        Returns an error message if the path doesn't exist.
        """,
        input_schema=DeleteInput
    )
    
    edit_file_spec = ToolSpec(
        description="""\
        Edit a file by replacing specific content with new content.
        Performs an exact string replacement of old_content with new_content.
        Returns an error message if:
        - The file doesn't exist
        - The old_content is not found in the file
        - The old_content matches multiple locations (in which case more context is needed)
        - The provided path is absolute instead of relative

        Example usage:
        edit_file(
            relative_path="src/calculator.py",
            old_content="return a * b",
            new_content="return a / b"
        )
        """,
        input_schema=EditFileInput
    )
    
    def __init__(self, root_path: str, kg: KnowledgeGraph):
        """Initialize the file operation tool.
        Args:
            root_path: The root path of the codebase for relative path operations.
            kg: The knowledge graph for context provider node.
        Args:
            root_path: The root path of the codebase for relative path operations.
            kg: The knowledge graph for context provider node.
        """
        self.root_path = root_path
        self.kg = kg

    def read_file(self, relative_path: str, n_lines: int = 1000) -> str:
        if os.path.isabs(relative_path):
            return f"relative_path: {relative_path} is a abolsute path, not relative path."

        file_path = Path(os.path.join(self.root_path, relative_path))
        if not file_path.exists():
            return f"The file {relative_path} does not exist."

        with file_path.open() as f:
            lines = f.readlines()

        return pre_append_line_numbers("".join(lines[:n_lines]), 1)
    
    def read_file_with_line_numbers(self, relative_path: str, start_line: int, end_line: int) -> str:
        if os.path.isabs(relative_path):
            return f"relative_path: {relative_path} is a abolsute path, not relative path."

        file_path = Path(os.path.join(self.root_path, relative_path))
        if not file_path.exists():
            return f"The file {relative_path} does not exist."

        if end_line < start_line:
            return f"The end line number {end_line} must be greater than the start line number {start_line}."

        zero_based_start_line = start_line - 1
        zero_based_end_line = end_line - 1

        with file_path.open() as f:
            lines = f.readlines()

        return pre_append_line_numbers(
            "".join(lines[zero_based_start_line:zero_based_end_line]), start_line
        )
    
    def create_file(self, relative_path: str, content: str) -> str:
        if os.path.isabs(relative_path):
            return f"relative_path: {relative_path} is a abolsute path, not relative path."

        file_path = Path(os.path.join(self.root_path, relative_path))
        if file_path.exists():
            return f"The file {relative_path} already exists."

        file_path.parent.mkdir(parents=True, exist_ok=True)
        file_path.write_text(content)
        return f"The file {relative_path} has been created."

    
    def delete(self, relative_path: str) -> str:
        if os.path.isabs(relative_path):
            return f"relative_path: {relative_path} is a abolsute path, not relative path."

        file_path = Path(os.path.join(self.root_path, relative_path))
        if not file_path.exists():
            return f"The file {relative_path} does not exist."

        if file_path.is_dir():
            shutil.rmtree(file_path)
            return f"The directory {relative_path} has been deleted."

        file_path.unlink()
        return f"The file {relative_path} has been deleted."
    
    def edit_file(self, relative_path: str, old_content: str, new_content: str) -> str:
        if os.path.isabs(relative_path):
            return f"relative_path: {relative_path} is a abolsute path, not relative path."

        file_path = Path(os.path.join(self.root_path, relative_path))
        if not file_path.exists():
            return f"The file {relative_path} does not exist."

        content = file_path.read_text()

        occurrences = content.count(old_content)

        if occurrences == 0:
            return f"No match found for the specified content in {relative_path}. Please verify the content to replace."

        if occurrences > 1:
            return (
                f"Found {occurrences} occurrences of the specified content in {relative_path}. "
                "Please provide more context to ensure a unique match."
            )

        new_content_full = content.replace(old_content, new_content)
        file_path.write_text(new_content_full)

        return f"Successfully edited {relative_path}."

    def read_file_with_knowledge_graph_data(self, relative_path: str) -> Union[Tuple[str, List[Dict[str, Any]]], Tuple[str, None]]:
        """
        Read the content of a file and return it along with structured knowledge graph data.
        Used for context provider node
        """

        if os.path.isabs(relative_path):
            return f"relative_path: {relative_path} is a absolute path, not relative path.", None

        file_node = None
        for file_node_ in self.kg.get_file_nodes():
            if file_node_.node.relative_path == relative_path:
                file_node = file_node_
                break

        # Check if file node exists in the knowledge graph
        if not file_node:
            return f"The file {relative_path} does not exist.", None

        file_path = Path(os.path.join(self.root_path, file_node.node.relative_path))

        # Read the file content
        with file_path.open() as f:
            lines = f.readlines()
        # Limit to first 1000 lines to avoid context issues
        selected_text_with_line_numbers = pre_append_line_numbers("".join(lines[:1000]), 1)

        result_data = [
            {
                "FileNode": {
                    "node_id": file_node.node_id,
                    "basename": file_node.node.basename,
                    "relative_path": file_node.node.relative_path,
                },
                "preview": {
                    "text": selected_text_with_line_numbers,
                    "start_line": 1,
                    "end_line": len(selected_text_with_line_numbers),
                },
            }
        ]
        return format_knowledge_graph_data(result_data), result_data




READ_FILE_DESCRIPTION = """\
Read the content of a file with line numbers prepended from the codebase with a safety limit on the number of lines.
Returns up to the first 1000 lines by default to prevent context issues with large files.
Returns an error message if the file doesn't exist.
"""


def read_file(relative_path: str, root_path: str, n_lines: int = 1000) -> str:
    if os.path.isabs(relative_path):
        return f"relative_path: {relative_path} is a absolute path, not relative path."

    file_path = Path(os.path.join(root_path, relative_path))
    if not file_path.exists():
        return f"The file {relative_path} does not exist."

    with file_path.open() as f:
        lines = f.readlines()

    return pre_append_line_numbers("".join(lines[:n_lines]), 1)


<<<<<<< HEAD
=======
def read_file_with_knowledge_graph_data(
    relative_path: str, root_path: str, kg: KnowledgeGraph
) -> Union[Tuple[str, List[Dict[str, Any]]], Tuple[str, None]]:
    """
    Read the content of a file and return it along with structured knowledge graph data.
    Used for context provider node
    """

    if os.path.isabs(relative_path):
        return f"relative_path: {relative_path} is a absolute path, not relative path.", None

    file_node = None
    for file_node_ in kg.get_file_nodes():
        if file_node_.node.relative_path == relative_path:
            file_node = file_node_
            break

    # Check if file node exists in the knowledge graph
    if not file_node:
        return f"The file {relative_path} does not exist.", None

    file_path = Path(os.path.join(root_path, file_node.node.relative_path))

    # Read the file content
    with file_path.open() as f:
        lines = f.readlines()
    # Limit to first 1000 lines to avoid context issues
    selected_text_with_line_numbers = pre_append_line_numbers("".join(lines[:1000]), 1)

    result_data = [
        {
            "FileNode": {
                "node_id": file_node.node_id,
                "basename": file_node.node.basename,
                "relative_path": file_node.node.relative_path,
            },
            "preview": {
                "text": selected_text_with_line_numbers,
                "start_line": 1,
                "end_line": len(selected_text_with_line_numbers.splitlines()),
            },
        }
    ]
    return format_knowledge_graph_data(result_data), result_data


class ReadFileWithLineNumbersInput(BaseModel):
    relative_path: str = Field(
        description="The relative path of the file to read, eg. foo/bar/test.py, not absolute path"
    )
    start_line: int = Field(description="The start line number to read, 1-indexed and inclusive")
    end_line: int = Field(description="The ending line number to read, 1-indexed and exclusive")
>>>>>>> 2205577a


READ_FILE_WITH_LINE_NUMBERS_DESCRIPTION = """\
Read a specific range of lines from a file and return the content with line numbers prepended.
The line numbers are 1-indexed where start_line is inclusive and end_line is exclusive.
For best results when analyzing code or text files, consider reading chunks of 500-1000 lines at a time.
"""


def read_file_with_line_numbers(
    relative_path: str, root_path: str, start_line: int, end_line: int
) -> str:
    if os.path.isabs(relative_path):
        return f"relative_path: {relative_path} is a absolute path, not relative path."

    file_path = Path(os.path.join(root_path, relative_path))
    if not file_path.exists():
        return f"The file {relative_path} does not exist."

    if end_line < start_line:
        return f"The end line number {end_line} must be greater than the start line number {start_line}."

    zero_based_start_line = start_line - 1
    zero_based_end_line = end_line - 1

    with file_path.open() as f:
        lines = f.readlines()
    final_content = "".join(lines[zero_based_start_line:zero_based_end_line])
    if not final_content:
        return f"No content found between lines {start_line} and {end_line} in {relative_path}!"

    return pre_append_line_numbers(final_content, start_line)



CREATE_FILE_DESCRIPTION = """\
Create a new file at the specified path with the given content. 
If the parent directories don't exist, they will be created automatically.
Returns an error message if the file already exists.
"""


def create_file(relative_path: str, root_path: str, content: str) -> str:
    if os.path.isabs(relative_path):
        return f"relative_path: {relative_path} is a absolute path, not relative path."

    file_path = Path(os.path.join(root_path, relative_path))
    if file_path.exists():
        return f"The file {relative_path} already exists."

    file_path.parent.mkdir(parents=True, exist_ok=True)
    file_path.write_text(content)
    return f"The file {relative_path} has been created."



DELETE_DESCRIPTION = """\
Delete a file or directory at the specified path.
For directories, it will recursively delete all contents.
Returns an error message if the path doesn't exist.
"""


def delete(relative_path: str, root_path: str) -> str:
    if os.path.isabs(relative_path):
        return f"relative_path: {relative_path} is a absolute path, not relative path."

    file_path = Path(os.path.join(root_path, relative_path))
    if not file_path.exists():
        return f"The file {relative_path} does not exist."

    if file_path.is_dir():
        shutil.rmtree(file_path)
        return f"The directory {relative_path} has been deleted."

    file_path.unlink()
    return f"The file {relative_path} has been deleted."



EDIT_FILE_DESCRIPTION = """\
Edit a file by replacing specific content with new content.
Performs an exact string replacement of old_content with new_content.
Returns an error message if:
- The file doesn't exist
- The old_content is not found in the file
- The old_content matches multiple locations (in which case more context is needed)
- The provided path is absolute instead of relative

Example usage:
edit_file(
    relative_path="src/calculator.py",
    old_content="return a * b",
    new_content="return a / b"
)
"""


def edit_file(relative_path: str, root_path: str, old_content: str, new_content: str) -> str:
    if os.path.isabs(relative_path):
        return f"relative_path: {relative_path} is a absolute path, not relative path."

    file_path = Path(os.path.join(root_path, relative_path))
    if not file_path.exists():
        return f"The file {relative_path} does not exist."

    content = file_path.read_text()

    occurrences = content.count(old_content)

    if occurrences == 0:
        return f"No match found for the specified content in {relative_path}. Please verify the content to replace."

    if occurrences > 1:
        return (
            f"Found {occurrences} occurrences of the specified content in {relative_path}. "
            "Please provide more context to ensure a unique match."
        )

    new_content_full = content.replace(old_content, new_content)
    file_path.write_text(new_content_full)

    return f"Successfully edited {relative_path}."<|MERGE_RESOLUTION|>--- conflicted
+++ resolved
@@ -1,3 +1,4 @@
+import logging
 import os
 import shutil
 from pathlib import Path
@@ -5,13 +6,12 @@
 from typing import Any, Dict, List, Tuple, Union
 
 from pydantic import BaseModel, Field
-from typing import Any, Dict, List, Tuple, Union
-from prometheus.utils.str_util import pre_append_line_numbers
-from prometheus.utils.logger_manager import get_logger
+
 from prometheus.graph.knowledge_graph import KnowledgeGraph
 from prometheus.utils.knowledge_graph_utils import format_knowledge_graph_data
-
-logger = get_logger(__name__)
+from prometheus.utils.str_util import pre_append_line_numbers
+
+logger = logging.getLogger("prometheus.tools.file_operation")
 
 @dataclass
 class ToolSpec:
@@ -53,7 +53,7 @@
 
 class FileOperationTool:
     """Tool class for file operations including reading, creating, editing, and deleting files."""
-    
+
     # File operation tools
     read_file_spec = ToolSpec(
         description="""\
@@ -63,7 +63,7 @@
         """,
         input_schema=ReadFileInput
     )
-    
+
     read_file_with_line_numbers_spec = ToolSpec(
         description="""\
         Read a specific range of lines from a file and return the content with line numbers prepended.
@@ -72,7 +72,7 @@
         """,
         input_schema=ReadFileWithLineNumbersInput
     )
-    
+
     create_file_spec = ToolSpec(
         description="""\
         Create a new file at the specified path with the given content. 
@@ -81,7 +81,7 @@
         """,
         input_schema=CreateFileInput
     )
-    
+
     delete_spec = ToolSpec(
         description="""\
         Delete a file or directory at the specified path.
@@ -90,7 +90,7 @@
         """,
         input_schema=DeleteInput
     )
-    
+
     edit_file_spec = ToolSpec(
         description="""\
         Edit a file by replacing specific content with new content.
@@ -110,7 +110,7 @@
         """,
         input_schema=EditFileInput
     )
-    
+
     def __init__(self, root_path: str, kg: KnowledgeGraph):
         """Initialize the file operation tool.
         Args:
@@ -125,7 +125,7 @@
 
     def read_file(self, relative_path: str, n_lines: int = 1000) -> str:
         if os.path.isabs(relative_path):
-            return f"relative_path: {relative_path} is a abolsute path, not relative path."
+            return f"relative_path: {relative_path} is a absolute path, not relative path."
 
         file_path = Path(os.path.join(self.root_path, relative_path))
         if not file_path.exists():
@@ -135,10 +135,10 @@
             lines = f.readlines()
 
         return pre_append_line_numbers("".join(lines[:n_lines]), 1)
-    
+
     def read_file_with_line_numbers(self, relative_path: str, start_line: int, end_line: int) -> str:
         if os.path.isabs(relative_path):
-            return f"relative_path: {relative_path} is a abolsute path, not relative path."
+            return f"relative_path: {relative_path} is a absolute path, not relative path."
 
         file_path = Path(os.path.join(self.root_path, relative_path))
         if not file_path.exists():
@@ -156,7 +156,7 @@
         return pre_append_line_numbers(
             "".join(lines[zero_based_start_line:zero_based_end_line]), start_line
         )
-    
+
     def create_file(self, relative_path: str, content: str) -> str:
         if os.path.isabs(relative_path):
             return f"relative_path: {relative_path} is a abolsute path, not relative path."
@@ -169,7 +169,7 @@
         file_path.write_text(content)
         return f"The file {relative_path} has been created."
 
-    
+
     def delete(self, relative_path: str) -> str:
         if os.path.isabs(relative_path):
             return f"relative_path: {relative_path} is a abolsute path, not relative path."
@@ -184,7 +184,7 @@
 
         file_path.unlink()
         return f"The file {relative_path} has been deleted."
-    
+
     def edit_file(self, relative_path: str, old_content: str, new_content: str) -> str:
         if os.path.isabs(relative_path):
             return f"relative_path: {relative_path} is a abolsute path, not relative path."
@@ -248,7 +248,7 @@
                 "preview": {
                     "text": selected_text_with_line_numbers,
                     "start_line": 1,
-                    "end_line": len(selected_text_with_line_numbers),
+                    "end_line": len(selected_text_with_line_numbers.splitlines()),
                 },
             }
         ]
@@ -278,61 +278,6 @@
     return pre_append_line_numbers("".join(lines[:n_lines]), 1)
 
 
-<<<<<<< HEAD
-=======
-def read_file_with_knowledge_graph_data(
-    relative_path: str, root_path: str, kg: KnowledgeGraph
-) -> Union[Tuple[str, List[Dict[str, Any]]], Tuple[str, None]]:
-    """
-    Read the content of a file and return it along with structured knowledge graph data.
-    Used for context provider node
-    """
-
-    if os.path.isabs(relative_path):
-        return f"relative_path: {relative_path} is a absolute path, not relative path.", None
-
-    file_node = None
-    for file_node_ in kg.get_file_nodes():
-        if file_node_.node.relative_path == relative_path:
-            file_node = file_node_
-            break
-
-    # Check if file node exists in the knowledge graph
-    if not file_node:
-        return f"The file {relative_path} does not exist.", None
-
-    file_path = Path(os.path.join(root_path, file_node.node.relative_path))
-
-    # Read the file content
-    with file_path.open() as f:
-        lines = f.readlines()
-    # Limit to first 1000 lines to avoid context issues
-    selected_text_with_line_numbers = pre_append_line_numbers("".join(lines[:1000]), 1)
-
-    result_data = [
-        {
-            "FileNode": {
-                "node_id": file_node.node_id,
-                "basename": file_node.node.basename,
-                "relative_path": file_node.node.relative_path,
-            },
-            "preview": {
-                "text": selected_text_with_line_numbers,
-                "start_line": 1,
-                "end_line": len(selected_text_with_line_numbers.splitlines()),
-            },
-        }
-    ]
-    return format_knowledge_graph_data(result_data), result_data
-
-
-class ReadFileWithLineNumbersInput(BaseModel):
-    relative_path: str = Field(
-        description="The relative path of the file to read, eg. foo/bar/test.py, not absolute path"
-    )
-    start_line: int = Field(description="The start line number to read, 1-indexed and inclusive")
-    end_line: int = Field(description="The ending line number to read, 1-indexed and exclusive")
->>>>>>> 2205577a
 
 
 READ_FILE_WITH_LINE_NUMBERS_DESCRIPTION = """\

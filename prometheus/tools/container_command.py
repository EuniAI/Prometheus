--- conflicted
+++ resolved
@@ -1,11 +1,6 @@
 from pydantic import BaseModel, Field
-<<<<<<< HEAD
-from prometheus.docker.general_container import GeneralContainer
+from prometheus.docker.base_container import BaseContainer
 from dataclasses import dataclass
-=======
-
-from prometheus.docker.base_container import BaseContainer
->>>>>>> b4860dc2
 
 @dataclass
 class ToolSpec:
@@ -15,34 +10,6 @@
 class RunCommandInput(BaseModel):
     command: str = Field("The shell command to be run in the container")
 
-<<<<<<< HEAD
-class ContainerCommandTool:
-    """Tool class for executing shell commands in containers."""
-    
-    run_command_spec = ToolSpec(
-        description="""\
-        Run a shell command in the container and return the result of the command. You are always at the root
-        of the codebase.
-        """,
-        input_schema=RunCommandInput
-    )
-    
-    def __init__(self, container: GeneralContainer):
-        """Initialize the container command tool.
-        Args:
-            container: The GeneralContainer instance to execute commands in.
-        """
-        self.container = container
-    
-    def run_command(self, command: str) -> str:
-        """Run a shell command in the container and return the result.
-        Args:
-            command: The shell command to be run in the container.  
-        Returns:
-            The output of the command execution.
-        """
-        return self.container.execute_command(command)
-=======
 
 RUN_COMMAND_DESCRIPTION = """\
 Run a shell command in the container and return the result of the command. You are always at the root
@@ -51,5 +18,4 @@
 
 
 def run_command(command: str, container: BaseContainer) -> str:
-    return container.execute_command(command)
->>>>>>> b4860dc2
+    return container.execute_command(command)
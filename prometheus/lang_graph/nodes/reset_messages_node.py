"""Message state reset handler for workflow loops.

This module provides functionality to reset message states in workflow loops,
allowing the same state attribute to be reused across multiple iterations. It
supports clearing both list-type message collections and string-type message
states.

The module is specifically designed for workflows where:
- Message history needs to be cleared between loop iterations
- The same state attribute name is reused
"""

<<<<<<< HEAD
from prometheus.utils.logger_manager import get_logger
=======
import logging
import threading
>>>>>>> b4860dc2
from typing import Dict


class ResetMessagesNode:
    """Resets message states for workflow loop iterations.

    This class provides functionality to clear or reset message states between
    workflow loop iterations. It handles both list-type message collections
    (by clearing the list) and string-type messages (by returning an empty
    string state).

    The node is typically used in loops where:
    - Message history needs to be cleared for the next iteration
    - The same state key is reused throughout the loop
    """

    def __init__(self, message_state_key: str):
        """Initializes the ResetMessagesNode with a target state key.

        Args:
          message_state_key: String identifying which state attribute should
            be reset during node execution.
        """
        self.message_state_key = message_state_key
<<<<<<< HEAD
        self._logger = get_logger(__name__)
=======
        self._logger = logging.getLogger(
            f"thread-{threading.get_ident()}.prometheus.lang_graph.nodes.reset_messages_node"
        )
>>>>>>> b4860dc2

    def __call__(self, state: Dict):
        """Resets the specified message state for the next iteration.

        Handles two types of message states:
        1. List-type: Clears the list in place
        2. String-type: Returns a new state with empty string

        Args:
          state: Current workflow state containing the message attribute to be reset.

        Returns:
          For string-type messages: Dictionary with empty string state
          For list-type messages: None (list is cleared in place)
        """
        self._logger.debug(f"Resetting {self.message_state_key} in state.")
        if isinstance(state[self.message_state_key], list):
            state[self.message_state_key].clear()
        elif isinstance(state[self.message_state_key], str):
            return {self.message_state_key: ""}<|MERGE_RESOLUTION|>--- conflicted
+++ resolved
@@ -10,12 +10,8 @@
 - The same state attribute name is reused
 """
 
-<<<<<<< HEAD
 from prometheus.utils.logger_manager import get_logger
-=======
-import logging
 import threading
->>>>>>> b4860dc2
 from typing import Dict
 
 
@@ -40,13 +36,7 @@
             be reset during node execution.
         """
         self.message_state_key = message_state_key
-<<<<<<< HEAD
-        self._logger = get_logger(__name__)
-=======
-        self._logger = logging.getLogger(
-            f"thread-{threading.get_ident()}.prometheus.lang_graph.nodes.reset_messages_node"
-        )
->>>>>>> b4860dc2
+        self._logger = get_logger(f"thread-{threading.get_ident()}.{__name__}")
 
     def __call__(self, state: Dict):
         """Resets the specified message state for the next iteration.

<<<<<<< HEAD
=======
import logging
import threading
>>>>>>> b4860dc2
import uuid
from typing import Any

from langchain_core.messages import ToolMessage

from prometheus.docker.base_container import BaseContainer
from prometheus.utils.logger_manager import get_logger


class UserDefinedTestNode:
    def __init__(self, container: BaseContainer):
        self.container = container
<<<<<<< HEAD
        self._logger = get_logger(__name__)
=======
        self._logger = logging.getLogger(
            f"thread-{threading.get_ident()}.prometheus.lang_graph.nodes.user_defined_test_node"
        )
>>>>>>> b4860dc2

    def __call__(self, _: Any):
        test_output = self.container.run_test()
        self._logger.debug(f"UserDefinedTestNode response:\n{test_output}")

        tool_message = ToolMessage(
            test_output, tool_call_id=f"user_defined_test_commands_{uuid.uuid4().hex[:10]}"
        )
        return {"test_messages": [tool_message]}<|MERGE_RESOLUTION|>--- conflicted
+++ resolved
@@ -1,8 +1,4 @@
-<<<<<<< HEAD
-=======
-import logging
 import threading
->>>>>>> b4860dc2
 import uuid
 from typing import Any
 
@@ -15,13 +11,7 @@
 class UserDefinedTestNode:
     def __init__(self, container: BaseContainer):
         self.container = container
-<<<<<<< HEAD
-        self._logger = get_logger(__name__)
-=======
-        self._logger = logging.getLogger(
-            f"thread-{threading.get_ident()}.prometheus.lang_graph.nodes.user_defined_test_node"
-        )
->>>>>>> b4860dc2
+        self._logger = get_logger(f"thread-{threading.get_ident()}.{__name__}")
 
     def __call__(self, _: Any):
         test_output = self.container.run_test()

--- conflicted
+++ resolved
@@ -1,10 +1,6 @@
-<<<<<<< HEAD
-from typing import Dict
-=======
 import logging
 import threading
 from typing import Sequence
->>>>>>> b4860dc2
 
 from langchain_core.language_models.chat_models import BaseChatModel
 from langchain_core.prompts import ChatPromptTemplate
@@ -133,19 +129,7 @@
         )
         structured_llm = model.with_structured_output(FinalPatchSelectionStructuredOutput)
         self.model = prompt | structured_llm
-<<<<<<< HEAD
-        self._logger = get_logger(__name__)
-
-    def format_human_message(self, state: Dict):
-        patches = ""
-        for index, patch in enumerate(state["edit_patches"]):
-            patches += f"Patch at index {index}:\n"
-            patches += f"{patch}\n\n"
-        patches += f"You must select a patch with index from 0 to {len(state['edit_patches']) - 1}, and provide your reasoning."
-=======
-        self._logger = logging.getLogger(
-            f"thread-{threading.get_ident()}.prometheus.lang_graph.nodes.final_patch_selection_node"
-        )
+        self._logger = get_logger(f"thread-{threading.get_ident()}.{__name__}")
         self.majority_voting_times = 10
 
     def format_human_message(self, patches: Sequence[str], state: IssueNotVerifiedBugState):
@@ -157,7 +141,6 @@
             f"You must select a patch with index from 0 to {len(patches) - 1},"
             f" and provide your reasoning."
         )
->>>>>>> b4860dc2
 
         return self.HUMAN_PROMPT.format(
             issue_info=format_issue_info(

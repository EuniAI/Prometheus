--- conflicted
+++ resolved
@@ -7,24 +7,16 @@
 """
 
 import functools
-<<<<<<< HEAD
-=======
 import logging
 import threading
->>>>>>> b4860dc2
 from typing import Dict
 
 from langchain.tools import StructuredTool
 from langchain_core.language_models.chat_models import BaseChatModel
 from langchain_core.messages import SystemMessage
 
-<<<<<<< HEAD
-from prometheus.graph.knowledge_graph import KnowledgeGraph
 from prometheus.tools.file_operation import FileOperationTool
 from prometheus.utils.logger_manager import get_logger
-=======
-from prometheus.tools import file_operation
->>>>>>> b4860dc2
 
 
 class EditNode:
@@ -129,18 +121,10 @@
 
     def __init__(self, model: BaseChatModel, local_path: str):
         self.system_prompt = SystemMessage(self.SYS_PROMPT)
-<<<<<<< HEAD
-        self.file_operation_tool = FileOperationTool(str(kg.get_local_path()))
+        self.file_operation_tool = FileOperationTool(local_path)
         self.tools = self._init_tools()
         self.model_with_tools = model.bind_tools(self.tools)
-        self._logger = get_logger(__name__)
-=======
-        self.tools = self._init_tools(local_path)
-        self.model_with_tools = model.bind_tools(self.tools)
-        self._logger = logging.getLogger(
-            f"thread-{threading.get_ident()}.prometheus.lang_graph.nodes.edit_node"
-        )
->>>>>>> b4860dc2
+        self._logger = get_logger(f"thread-{threading.get_ident()}.{__name__}")
 
     def _init_tools(self):
         """Initializes file operation tools with the given root path.

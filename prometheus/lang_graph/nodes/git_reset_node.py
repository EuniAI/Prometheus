<<<<<<< HEAD
=======
import logging
import threading
>>>>>>> b4860dc2

from prometheus.git.git_repository import GitRepository
from prometheus.utils.logger_manager import get_logger


class GitResetNode:
    def __init__(
        self,
        git_repo: GitRepository,
    ):
        self.git_repo = git_repo
<<<<<<< HEAD
        self._logger = get_logger(__name__)
=======
        self._logger = logging.getLogger(
            f"thread-{threading.get_ident()}.prometheus.lang_graph.nodes.git_reset_node"
        )
>>>>>>> b4860dc2

    def __call__(self, _):
        self._logger.debug("Resetting the git repository")
        self.git_repo.reset_repository()<|MERGE_RESOLUTION|>--- conflicted
+++ resolved
@@ -1,8 +1,5 @@
-<<<<<<< HEAD
-=======
 import logging
 import threading
->>>>>>> b4860dc2
 
 from prometheus.git.git_repository import GitRepository
 from prometheus.utils.logger_manager import get_logger
@@ -14,13 +11,7 @@
         git_repo: GitRepository,
     ):
         self.git_repo = git_repo
-<<<<<<< HEAD
-        self._logger = get_logger(__name__)
-=======
-        self._logger = logging.getLogger(
-            f"thread-{threading.get_ident()}.prometheus.lang_graph.nodes.git_reset_node"
-        )
->>>>>>> b4860dc2
+        self._logger = get_logger(f"thread-{threading.get_ident()}.{__name__}")
 
     def __call__(self, _):
         self._logger.debug("Resetting the git repository")

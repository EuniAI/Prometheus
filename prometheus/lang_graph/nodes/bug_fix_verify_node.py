--- conflicted
+++ resolved
@@ -1,23 +1,15 @@
 import functools
-<<<<<<< HEAD
-=======
 import logging
 import threading
->>>>>>> b4860dc2
 
 from langchain.tools import StructuredTool
 from langchain_core.language_models.chat_models import BaseChatModel
 from langchain_core.messages import HumanMessage, SystemMessage
 
 from prometheus.docker.base_container import BaseContainer
-<<<<<<< HEAD
-from prometheus.lang_graph.subgraphs.bug_fix_verification_state import BugFixVerficationState
-from prometheus.tools.container_command import ContainerCommandTool
-from prometheus.utils.logger_manager import get_logger
-=======
 from prometheus.lang_graph.subgraphs.bug_fix_verification_state import BugFixVerificationState
 from prometheus.tools import container_command
->>>>>>> b4860dc2
+from prometheus.utils.logger_manager import get_logger
 
 
 class BugFixVerifyNode:
@@ -64,13 +56,7 @@
         self.tools = self._init_tools()
         self.model_with_tools = model.bind_tools(self.tools)
         self.system_prompt = SystemMessage(self.SYS_PROMPT)
-<<<<<<< HEAD
-        self._logger = get_logger(__name__)
-=======
-        self._logger = logging.getLogger(
-            f"thread-{threading.get_ident()}.prometheus.lang_graph.nodes.bug_reproducing_verify_node"
-        )
->>>>>>> b4860dc2
+        self._logger = get_logger(f"thread-{threading.get_ident()}.{__name__}")
 
     def _init_tools(self):
         tools = []

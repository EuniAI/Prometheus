--- conflicted
+++ resolved
@@ -1,9 +1,6 @@
 import functools
-<<<<<<< HEAD
-=======
 import logging
 import threading
->>>>>>> b4860dc2
 
 from langchain.tools import StructuredTool
 from langchain_core.language_models.chat_models import BaseChatModel
@@ -42,21 +39,11 @@
 
     def __init__(self, model: BaseChatModel, kg: KnowledgeGraph, local_path: str):
         self.kg = kg
-<<<<<<< HEAD
         self.file_operation_tool = FileOperationTool(str(kg.get_local_path()))
         self.tools = self._init_tools()
         self.model_with_tools = model.bind_tools(self.tools)
         self.system_prompt = SystemMessage(self.SYS_PROMPT)
-        self._logger = get_logger(__name__)
-        
-=======
-        self.tools = self._init_tools(local_path)
-        self.model_with_tools = model.bind_tools(self.tools)
-        self.system_prompt = SystemMessage(self.SYS_PROMPT)
-        self._logger = logging.getLogger(
-            f"thread-{threading.get_ident()}.prometheus.lang_graph.nodes.bug_reproducing_file_node"
-        )
->>>>>>> b4860dc2
+        self._logger = get_logger(f"thread-{threading.get_ident()}.{__name__}")
 
     def _init_tools(self):
         """Initializes file operation tools."""

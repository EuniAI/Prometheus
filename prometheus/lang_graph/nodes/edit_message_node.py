--- conflicted
+++ resolved
@@ -1,8 +1,5 @@
-<<<<<<< HEAD
-=======
 import logging
 import threading
->>>>>>> b4860dc2
 from typing import Dict
 
 from langchain_core.messages import HumanMessage
@@ -47,13 +44,7 @@
 """
 
     def __init__(self):
-<<<<<<< HEAD
-        self._logger = get_logger(__name__)
-=======
-        self._logger = logging.getLogger(
-            f"thread-{threading.get_ident()}.prometheus.lang_graph.nodes.edit_message_node"
-        )
->>>>>>> b4860dc2
+        self._logger = get_logger(f"thread-{threading.get_ident()}.{__name__}")
 
     def format_human_message(self, state: Dict):
         edit_error = ""

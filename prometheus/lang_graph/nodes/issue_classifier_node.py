--- conflicted
+++ resolved
@@ -1,8 +1,5 @@
-<<<<<<< HEAD
-=======
 import logging
 import threading
->>>>>>> b4860dc2
 
 from langchain_core.language_models.chat_models import BaseChatModel
 from langchain_core.prompts import ChatPromptTemplate
@@ -129,13 +126,7 @@
         )
         structured_llm = model.with_structured_output(IssueClassifierOutput)
         self.model = prompt | structured_llm
-<<<<<<< HEAD
-        self._logger = get_logger(__name__)
-=======
-        self._logger = logging.getLogger(
-            f"thread-{threading.get_ident()}.prometheus.lang_graph.nodes.issue_classifier_node"
-        )
->>>>>>> b4860dc2
+        self._logger = get_logger(f"thread-{threading.get_ident()}.{__name__}")
 
     def format_context_info(self, state: IssueClassificationState) -> str:
         context_info = self.ISSUE_CLASSIFICATION_CONTEXT.format(

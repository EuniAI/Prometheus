--- conflicted
+++ resolved
@@ -1,8 +1,5 @@
-<<<<<<< HEAD
-=======
 import logging
 import threading
->>>>>>> b4860dc2
 from typing import Sequence
 
 from langchain_core.language_models.chat_models import BaseChatModel
@@ -140,13 +137,7 @@
         )
         structured_llm = model.with_structured_output(BugReproducingStructuredOutput)
         self.model = prompt | structured_llm
-<<<<<<< HEAD
-        self._logger = get_logger(__name__)
-=======
-        self._logger = logging.getLogger(
-            f"thread-{threading.get_ident()}.prometheus.lang_graph.nodes.bug_reproducing_structured_node"
-        )
->>>>>>> b4860dc2
+        self._logger = get_logger(f"thread-{threading.get_ident()}.{__name__}")
 
     def __call__(self, state: BugReproductionState):
         bug_reproducing_log = format_agent_tool_message_history(

<<<<<<< HEAD
=======
import logging
import threading
>>>>>>> b4860dc2

from langchain_core.messages import HumanMessage

from prometheus.lang_graph.subgraphs.bug_reproduction_state import BugReproductionState
from prometheus.utils.issue_util import format_issue_info
from prometheus.utils.logger_manager import get_logger


class BugReproducingWriteMessageNode:
    FIRST_HUMAN_PROMPT = """\
{issue_info}

Bug reproducing context:
{bug_reproducing_context}

Now generate the complete self-contained test case that reproduces the bug with the same error/exception.
"""

    FOLLOWUP_HUMAN_PROMPT = """\
Your previous test case failed to reproduce the bug. Here is the failure log:
{reproduced_bug_failure_log}

Now think about what went wrong and generate the complete self-contained test case that reproduces the bug with the same error/exception again.
"""

    def __init__(self):
<<<<<<< HEAD
        self._logger = get_logger(__name__)
=======
        self._logger = logging.getLogger(
            f"thread-{threading.get_ident()}.prometheus.lang_graph.nodes.bug_reproducing_write_message_node"
        )
>>>>>>> b4860dc2

    def format_human_message(self, state: BugReproductionState):
        if "reproduced_bug_failure_log" in state and state["reproduced_bug_failure_log"]:
            return HumanMessage(
                self.FOLLOWUP_HUMAN_PROMPT.format(
                    reproduced_bug_failure_log=state["reproduced_bug_failure_log"],
                )
            )

        return HumanMessage(
            self.FIRST_HUMAN_PROMPT.format(
                issue_info=format_issue_info(
                    state["issue_title"], state["issue_body"], state["issue_comments"]
                ),
                bug_reproducing_context="\n\n".join(
                    [str(context) for context in state["bug_reproducing_context"]]
                ),
            )
        )

    def __call__(self, state: BugReproductionState):
        human_message = self.format_human_message(state)
        self._logger.debug(f"Sending message to BugReproducingWriteNode:\n{human_message}")
        return {"bug_reproducing_write_messages": [human_message]}<|MERGE_RESOLUTION|>--- conflicted
+++ resolved
@@ -1,8 +1,5 @@
-<<<<<<< HEAD
-=======
 import logging
 import threading
->>>>>>> b4860dc2
 
 from langchain_core.messages import HumanMessage
 
@@ -29,13 +26,7 @@
 """
 
     def __init__(self):
-<<<<<<< HEAD
-        self._logger = get_logger(__name__)
-=======
-        self._logger = logging.getLogger(
-            f"thread-{threading.get_ident()}.prometheus.lang_graph.nodes.bug_reproducing_write_message_node"
-        )
->>>>>>> b4860dc2
+        self._logger = get_logger(f"thread-{threading.get_ident()}.{__name__}")
 
     def format_human_message(self, state: BugReproductionState):
         if "reproduced_bug_failure_log" in state and state["reproduced_bug_failure_log"]:

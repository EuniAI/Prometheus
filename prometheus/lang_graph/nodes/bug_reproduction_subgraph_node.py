<<<<<<< HEAD
=======
import logging
import threading
>>>>>>> b4860dc2
from typing import Optional, Sequence

import neo4j
from langchain_core.language_models.chat_models import BaseChatModel
from langgraph.errors import GraphRecursionError

from prometheus.docker.base_container import BaseContainer
from prometheus.git.git_repository import GitRepository
from prometheus.graph.knowledge_graph import KnowledgeGraph
from prometheus.lang_graph.subgraphs.bug_reproduction_subgraph import BugReproductionSubgraph
from prometheus.lang_graph.subgraphs.issue_bug_state import IssueBugState
from prometheus.utils.logger_manager import get_logger


class BugReproductionSubgraphNode:
    def __init__(
        self,
        advanced_model: BaseChatModel,
        base_model: BaseChatModel,
        container: BaseContainer,
        kg: KnowledgeGraph,
        git_repo: GitRepository,
        neo4j_driver: neo4j.Driver,
        max_token_per_neo4j_result: int,
        test_commands: Optional[Sequence[str]],
    ):
<<<<<<< HEAD
        self._logger = get_logger(__name__)
=======
        self._logger = logging.getLogger(
            f"thread-{threading.get_ident()}.prometheus.lang_graph.nodes.bug_reproduction_subgraph_node"
        )
>>>>>>> b4860dc2
        self.git_repo = git_repo
        self.bug_reproduction_subgraph = BugReproductionSubgraph(
            advanced_model=advanced_model,
            base_model=base_model,
            container=container,
            kg=kg,
            git_repo=git_repo,
            neo4j_driver=neo4j_driver,
            max_token_per_neo4j_result=max_token_per_neo4j_result,
            test_commands=test_commands,
        )

    def __call__(self, state: IssueBugState):
        self._logger.info("Enter bug_reproduction_subgraph")

        try:
            output_state = self.bug_reproduction_subgraph.invoke(
                state["issue_title"],
                state["issue_body"],
                state["issue_comments"],
            )
        except GraphRecursionError:
            self._logger.info("Recursion limit reached, returning reproduced_bug=False")
            return {"reproduced_bug": False}
        finally:
            self.git_repo.reset_repository()

        self._logger.info(f"reproduced_bug: {output_state['reproduced_bug']}")
        self._logger.info(f"reproduced_bug_file: {output_state['reproduced_bug_file']}")
        self._logger.info(f"reproduced_bug_commands: {output_state['reproduced_bug_commands']}")
        self._logger.info(f"reproduced_bug_patch: {output_state['reproduced_bug_patch']}")
        return {
            "reproduced_bug": output_state["reproduced_bug"],
            "reproduced_bug_file": output_state["reproduced_bug_file"],
            "reproduced_bug_commands": output_state["reproduced_bug_commands"],
            "reproduced_bug_patch": output_state["reproduced_bug_patch"],
        }<|MERGE_RESOLUTION|>--- conflicted
+++ resolved
@@ -1,8 +1,5 @@
-<<<<<<< HEAD
-=======
 import logging
 import threading
->>>>>>> b4860dc2
 from typing import Optional, Sequence
 
 import neo4j
@@ -29,13 +26,7 @@
         max_token_per_neo4j_result: int,
         test_commands: Optional[Sequence[str]],
     ):
-<<<<<<< HEAD
-        self._logger = get_logger(__name__)
-=======
-        self._logger = logging.getLogger(
-            f"thread-{threading.get_ident()}.prometheus.lang_graph.nodes.bug_reproduction_subgraph_node"
-        )
->>>>>>> b4860dc2
+        self._logger = get_logger(f"thread-{threading.get_ident()}.{__name__}")
         self.git_repo = git_repo
         self.bug_reproduction_subgraph = BugReproductionSubgraph(
             advanced_model=advanced_model,

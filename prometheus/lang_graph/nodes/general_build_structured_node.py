"""Build execution analysis and structured summaries for software projects.

This module analyzes build execution attempts and provides structured summaries of
build systems, required commands, and failure information. It processes build
execution histories to determine build system presence, extract build steps, and
identify any failures.
"""

<<<<<<< HEAD
=======
import logging
import threading
>>>>>>> b4860dc2

from langchain_core.language_models.chat_models import BaseChatModel
from langchain_core.prompts import ChatPromptTemplate
from pydantic import BaseModel, Field

from prometheus.lang_graph.subgraphs.build_and_test_state import BuildAndTestState
from prometheus.utils.lang_graph_util import format_agent_tool_message_history
from prometheus.utils.logger_manager import get_logger


class BuildStructuredOutput(BaseModel):
    """Structured output model for build analysis results.

    Attributes:
      exist_build: Boolean indicating presence of a build system.
      command_summary: Detailed description of build system and required commands.
      fail_log: Error logs from failed builds, empty string if successful.
    """

    exist_build: bool = Field(
        description="Indicates if there is any build system present in the project"
    )
    command_summary: str = Field(
        description="Summary of the build system and list of commands required to build the project"
    )
    fail_log: str = Field(
        description="Contains the error logs if build failed, empty string if successful"
    )


class GeneralBuildStructuredNode:
    """Analyzes and summarizes build execution attempts for software projects.

    This class processes build execution histories to provide structured analysis
    of build systems, required build steps, and any failures encountered. It can
    identify and analyze various build systems including CMake, npm, Maven, and others.

    The analysis covers three main areas:
    1. Build system detection and classification
    2. Required build steps and commands
    3. Build failure analysis and error logging
    """

    SYS_PROMPT = """\
You are a build system expert analyzing build attempts for software projects. You'll review a history
of commands executed by an agent that attempted to build the project. Examine this build history to:

1. Determine if a build system exists (looking for Makefiles, CMakeLists.txt, package.json, etc.)
2. Analyze the build process and required commands
3. Identify any build failures, linter errors, and their causes

Provide three outputs:
1. exist_build: Boolean indicating if a build system is present
2. command_summary: Concise description of the build system and chronological list of commands needed for building, including:
   - Type of build system detected
   - Required dependencies or setup steps
   - Sequence of build commands to execute
   - Any linting or code quality checks that are part of the build process
3. fail_log: If build or linting failed, provide the relevant error logs. Empty string if build succeeded

When analyzing commands:
- Focus on essential build steps
- Include dependency installation commands
- List commands in execution order
- Note any required environment setup
- Pay attention to linting commands and code quality checks

When capturing fail logs:
- Include complete error messages
- Focus on build-breaking errors and linting failures
- Include linter warnings that cause build failures
- Exclude non-critical messages and warnings that don't affect the build
- Return empty string if build and linting were successful

The input will contain messages showing the agent's attempts and their results.

Example 1: Node.js Project with Failed Build
Input:
Assistant internal thought: Checking Node.js build configuration
Assistant executed command: {"command": "cat package.json"}
Command output: {
  "name": "web-app",
  "scripts": {
    "build": "webpack --mode production",
    "start": "node dist/server.js"
  },
  "dependencies": {
    "express": "^4.17.1"
  },
  "devDependencies": {
    "webpack": "^5.75.0",
    "webpack-cli": "^4.10.0"
  }
}
Assistant internal thought: Found webpack build configuration. Installing dependencies and building
Assistant executed command: {"command": "npm install"}
Command output: added 245 packages in 15s
Assistant executed command: {"command": "npm run build"}
Command output: ERROR in ./src/app.js
Module not found: Error: Can't resolve './config' in '/project/src'
 @ ./src/app.js 3:15-33

webpack 5.75.0 compiled with 1 error

Output:
{
    "exist_build": true,
    "command_summary": "Project uses webpack for building Node.js application. Required steps:\n1. Install dependencies: npm install\n2. Build project: npm run build",
    "fail_log": "ERROR in ./src/app.js\nModule not found: Error: Can't resolve './config' in '/project/src'\n @ ./src/app.js 3:15-33"
}

Example 2: Java Project with Maven (Successful Build)
Input:
Assistant internal thought: Looking for Maven build configuration
Assistant executed command: {"command": "find . -name pom.xml"}
Command output: ./pom.xml
Assistant internal thought: Found Maven project. Checking configuration and building
Assistant executed command: {"command": "cat pom.xml"}
Command output: <?xml version="1.0" encoding="UTF-8"?>
<project>
    <modelVersion>4.0.0</modelVersion>
    <groupId>com.example</groupId>
    <artifactId>my-app</artifactId>
    <version>1.0-SNAPSHOT</version>
    <dependencies>
        <dependency>
            <groupId>org.springframework.boot</groupId>
            <artifactId>spring-boot-starter-web</artifactId>
            <version>2.7.0</version>
        </dependency>
    </dependencies>
</project>
Assistant executed command: {"command": "mvn clean install"}
Command output: [INFO] Scanning for projects...
[INFO] Building my-app 1.0-SNAPSHOT
[INFO] --- maven-clean-plugin:3.1.0:clean (default-clean) @ my-app ---
[INFO] --- maven-resources-plugin:3.2.0:resources (default-resources) @ my-app ---
[INFO] --- maven-compiler-plugin:3.8.1:compile (default-compile) @ my-app ---
[INFO] --- maven-jar-plugin:3.2.0:jar (default-jar) @ my-app ---
[INFO] --- maven-install-plugin:2.5.2:install (default-install) @ my-app ---
[INFO] BUILD SUCCESS

Output:
{
    "exist_build": true,
    "command_summary": "Project uses Maven build system with Spring Boot dependency. Required steps:\n1. Clean and build project: mvn clean install\nPOM file indicates it's a Spring Boot web application.",
    "fail_log": ""
}

Example 3: Project without Build System
Input:
Assistant internal thought: Looking for common build system files
Assistant executed command: {"command": "find . -maxdepth 1 -type f -name 'Makefile' -o -name 'CMakeLists.txt' -o -name 'package.json' -o -name 'build.gradle'"}
Command output: 
Assistant internal thought: No build files found. Checking source directory structure
Assistant executed command: {"command": "tree ."}
Command output: .
└── src
    └── script.py

Output:
{
    "exist_build": false,
    "command_summary": "No build system detected. Project contains only Python scripts without any build configuration.",
    "fail_log": ""
}

Example 4: TypeScript Project with ESLint Errors
Input:
Assistant internal thought: Checking TypeScript project configuration
Assistant executed command: {"command": "cat package.json"}
Command output: {
  "name": "ts-app",
  "scripts": {
    "build": "tsc",
    "lint": "eslint src/**/*.ts",
    "prebuild": "npm run lint"
  },
  "devDependencies": {
    "typescript": "^4.9.0",
    "eslint": "^8.0.0",
    "@typescript-eslint/parser": "^5.0.0",
    "@typescript-eslint/eslint-plugin": "^5.0.0"
  }
}
Assistant internal thought: Found TypeScript project with ESLint. Installing dependencies and running build
Assistant executed command: {"command": "npm install"}
Command output: added 320 packages in 12s
Assistant executed command: {"command": "npm run build"}
Command output: 
> ts-app@1.0.0 prebuild
> npm run lint

src/components/User.ts:15:3 error: Unexpected any. Specify a different type (@typescript-eslint/no-explicit-any)
  15:   data: any;
        ^^^^
src/services/api.ts:8:5 error: Promise-returning function should be async (typescript-promise-function-async)
  8:     getUser(): Promise<User> {
        ^^^^^^^
src/utils/helper.ts:23:7 warning: Unnecessary type assertion (typescript-no-unnecessary-type-assertion)
  23:       result as string;
           ^^^^^^^^^^^^^^^^

Found 2 errors and 1 warning
npm ERR! Exit code 1
npm ERR! Failed at prebuild script

Output:
{
    "exist_build": true,
    "command_summary": "Project uses TypeScript with ESLint for linting. Required steps:\n1. Install dependencies: npm install\n2. Lint code: npm run lint\n3. Build project: npm run build (includes automatic linting)",
    "fail_log": "src/components/User.ts:15:3 error: Unexpected any. Specify a different type (@typescript-eslint/no-explicit-any)\n  15:   data: any;\n        ^^^^\nsrc/services/api.ts:8:5 error: Promise-returning function should be async (typescript-promise-function-async)\n  8:     getUser(): Promise<User> {\n        ^^^^^^^\nFound 2 errors"
}
""".replace("{", "{{").replace("}", "}}")

    def __init__(self, model: BaseChatModel):
        """Initializes the GeneralBuildSummarizationNode with an analysis model.

        Sets up the build summarizer with a prompt template and structured output
        model for analyzing build execution histories.

        Args:
          model: Language model instance that will be used for analyzing build
            histories and generating structured summaries. Must be a
            BaseChatModel implementation.
        """
        prompt = ChatPromptTemplate.from_messages(
            [("system", self.SYS_PROMPT), ("human", "{build_history}")]
        )
        structured_llm = model.with_structured_output(BuildStructuredOutput)
        self.model = prompt | structured_llm
<<<<<<< HEAD
        self._logger = get_logger(__name__)
=======
        self._logger = logging.getLogger(
            f"thread-{threading.get_ident()}.prometheus.lang_graph.nodes.general_build_structured_node"
        )
>>>>>>> b4860dc2

    def __call__(self, state: BuildAndTestState):
        """Processes build state to generate structured build analysis.

        Analyzes the build execution history to determine build system presence,
        required commands, and any failures encountered.

        Args:
          state: Current state containing build execution messages and history.

        Returns:
          Dictionary that updates the statecontaining:
          - exist_build: Boolean indicating if a build system exists
          - build_command_summary: String describing build system and required commands
          - build_fail_log: String containing error logs (empty if successful)
        """
        build_history = format_agent_tool_message_history(state["build_messages"])
        response = self.model.invoke({"build_history": build_history})
        self._logger.debug(response)

        return {
            "exist_build": response.exist_build,
            "build_command_summary": response.command_summary,
            "build_fail_log": response.fail_log,
        }<|MERGE_RESOLUTION|>--- conflicted
+++ resolved
@@ -6,11 +6,8 @@
 identify any failures.
 """
 
-<<<<<<< HEAD
-=======
 import logging
 import threading
->>>>>>> b4860dc2
 
 from langchain_core.language_models.chat_models import BaseChatModel
 from langchain_core.prompts import ChatPromptTemplate
@@ -242,13 +239,7 @@
         )
         structured_llm = model.with_structured_output(BuildStructuredOutput)
         self.model = prompt | structured_llm
-<<<<<<< HEAD
-        self._logger = get_logger(__name__)
-=======
-        self._logger = logging.getLogger(
-            f"thread-{threading.get_ident()}.prometheus.lang_graph.nodes.general_build_structured_node"
-        )
->>>>>>> b4860dc2
+        self._logger = get_logger(f"thread-{threading.get_ident()}.{__name__}")
 
     def __call__(self, state: BuildAndTestState):
         """Processes build state to generate structured build analysis.

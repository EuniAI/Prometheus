"""No-operation router node for workflow routing.

This module provides a simple pass-through node that can be used for routing in
workflows without performing any operations. It acts as a structural element in
node graphs where a connection is needed but no processing is required.
"""

<<<<<<< HEAD
from prometheus.utils.logger_manager import get_logger
=======
import logging
import threading
>>>>>>> b4860dc2
from typing import Dict


class NoopNode:
    """No-operation node that routes workflow without processing.

    This class implements a pass-through node that accepts any input and returns
    None without performing any operations. It serves as a routing element in
    node graphs where a connection point is needed but no actual processing
    should occur.
    """

    def __init__(self):
<<<<<<< HEAD
        self._logger = get_logger(__name__)
=======
        self._logger = logging.getLogger(
            f"thread-{threading.get_ident()}.prometheus.lang_graph.nodes.noop_node"
        )
>>>>>>> b4860dc2

    def __call__(self, state: Dict) -> None:
        """Routes the workflow without performing any operations.

        Accepts any input and returns None, serving as a pass-through point
        in the workflow.

        Args:
          _: Any state - not used by this node.

        Returns:
          None always, as this node performs no operations.
        """
        for key, value in state.items():
            if isinstance(value, bool) or isinstance(value, int):
                self._logger.debug(f"State {key}: {value}")
        return<|MERGE_RESOLUTION|>--- conflicted
+++ resolved
@@ -5,12 +5,8 @@
 node graphs where a connection is needed but no processing is required.
 """
 
-<<<<<<< HEAD
 from prometheus.utils.logger_manager import get_logger
-=======
-import logging
 import threading
->>>>>>> b4860dc2
 from typing import Dict
 
 
@@ -24,13 +20,7 @@
     """
 
     def __init__(self):
-<<<<<<< HEAD
-        self._logger = get_logger(__name__)
-=======
-        self._logger = logging.getLogger(
-            f"thread-{threading.get_ident()}.prometheus.lang_graph.nodes.noop_node"
-        )
->>>>>>> b4860dc2
+        self._logger = get_logger(f"thread-{threading.get_ident()}.{__name__}")
 
     def __call__(self, state: Dict) -> None:
         """Routes the workflow without performing any operations.

--- conflicted
+++ resolved
@@ -15,13 +15,9 @@
 from langchain_core.messages import SystemMessage
 
 from prometheus.graph.knowledge_graph import KnowledgeGraph
-<<<<<<< HEAD
 from prometheus.tools.graph_traversal import GraphTraversalTool
 from prometheus.tools.file_operation import FileOperationTool
 from prometheus.utils.logger_manager import get_logger
-=======
-from prometheus.tools import file_operation, graph_traversal
->>>>>>> 00662ecb
 
 
 class ContextProviderNode:
@@ -94,6 +90,7 @@
         self,
         model: BaseChatModel,
         kg: KnowledgeGraph,
+        local_path: str,
         local_path: str,
     ):
         """Initializes the ContextProviderNode with model, knowledge graph, and database connection.
@@ -269,7 +266,6 @@
 
         # Tool: Preview contents of file by relative path
         read_file_fn = functools.partial(
-<<<<<<< HEAD
             self.file_operation_tool.read_file_with_knowledge_graph_data
         )
         read_file_tool = StructuredTool.from_function(
@@ -278,18 +274,8 @@
             description=self.file_operation_tool.read_file_spec.description,
             args_schema=self.file_operation_tool.read_file_spec.input_schema,
             response_format="content_and_artifact",
-=======
-            file_operation.read_file_with_knowledge_graph_data,
-            root_path=self.root_path,
-            kg=self.kg,
-        )
-        read_file_tool = StructuredTool.from_function(
-            func=read_file_fn,
-            name=file_operation.read_file.__name__,
-            description=file_operation.READ_FILE_DESCRIPTION,
-            args_schema=file_operation.ReadFileInput,
->>>>>>> 00662ecb
-        )
+        )
+        tools.append(read_file_tool)
         tools.append(read_file_tool)
 
         # Tool: Read entire code file by relative path

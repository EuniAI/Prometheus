import shutil
import tarfile
import tempfile
import threading
from abc import ABC, abstractmethod
from pathlib import Path
from typing import Optional, Sequence

import docker
from prometheus.utils.logger_manager import get_logger


class BaseContainer(ABC):
    """An abstract base class for managing Docker containers with file synchronization capabilities.

    This class provides core functionality for creating, managing, and interacting with Docker
    containers. It handles container lifecycle operations including building images, starting
    containers, updating files, and cleanup. The class is designed to be extended for specific
    container implementations that specifies the Dockerfile, how to build and how to run the test.
    """

    client: docker.DockerClient = docker.from_env()
    tag_name: str
    workdir: str = "/app"
    container: docker.models.containers.Container
    project_path: Path
<<<<<<< HEAD
    timeout: int = 120
=======
    timeout: int = 300  # Timeout for commands in seconds
    logger: logging.Logger
>>>>>>> 2205577a

    def __init__(
        self,
        project_path: Path,
        workdir: Optional[str] = None,
        build_commands: Optional[Sequence[str]] = None,
        test_commands: Optional[Sequence[str]] = None,
    ):
        """Initialize the container with a project directory.

        Creates a temporary copy of the project directory to work with.

        Args:
          project_path: Path to the project directory to be containerized.
        """
        self._logger = get_logger(
            f"thread-{threading.get_ident()}.{self.__class__.__module__}.{self.__class__.__name__}"
        )
        temp_dir = Path(tempfile.mkdtemp())
        temp_project_path = temp_dir / project_path.name
        shutil.copytree(project_path, temp_project_path)
        self.project_path = temp_project_path.absolute()
        self._logger.info(f"Created temporary project directory: {self.project_path}")
        self.build_commands = build_commands
        self.test_commands = test_commands

        if workdir:
            self.workdir = workdir
        self._logger.debug(f"Using workdir: {self.workdir}")

        self.container = None

    @abstractmethod
    def get_dockerfile_content(self) -> str:
        """Get the content of the Dockerfile for building the container image.

        Returns:
            str: Content of the Dockerfile as a string.
        """
        pass

    def build_docker_image(self):
        """Build a Docker image using the Dockerfile content.

        Creates a Dockerfile in the project directory and builds a Docker image
        using the specified tag name.
        """
        dockerfile_content = self.get_dockerfile_content()
        dockerfile_path = self.project_path / "prometheus.Dockerfile"
        dockerfile_path.write_text(dockerfile_content)

        # Temporary move .dockerignore file
        dockerignore_path = self.project_path / ".dockerignore"
        backup_path = None

        if dockerignore_path.exists():
            backup_path = self.project_path / ".dockerignore.backup"
            dockerignore_path.rename(backup_path)
            self._logger.info("Temporarily renamed .dockerignore to avoid excluding files")

        # Log the build process
        self._logger.info(f"Building docker image {self.tag_name}")

        # Build the Docker image
        try:
            self.client.images.build(
                path=str(self.project_path), dockerfile=dockerfile_path.name, tag=self.tag_name
            )
        finally:
            # Restore .dockerignore
            if backup_path and backup_path.exists():
                backup_path.rename(dockerignore_path)
                self._logger.info("Restored .dockerignore file")

    def start_container(self):
        """Start a Docker container from the built image.

        Starts a detached container with TTY enabled and mounts the Docker socket.
        """
        self._logger.info(f"Starting container from image {self.tag_name}")
        self.container = self.client.containers.run(
            self.tag_name,
            detach=True,
            tty=True,
            network_mode="host",
            environment={"PYTHONPATH": f"{self.workdir}:$PYTHONPATH"},
            volumes={"/var/run/docker.sock": {"bind": "/var/run/docker.sock", "mode": "rw"}},
        )

    def is_running(self) -> bool:
        return bool(self.container)

    def update_files(
        self, project_root_path: Path, updated_files: Sequence[Path], removed_files: Sequence[Path]
    ):
        """Update files in the running container with files from a local directory.

        Creates a tar archive of the new files and copies them into the workdir of the container.

        Args:
            project_root_path: Path to the project root directory.
            updated_files: List of file paths (relative to project_root_path) to update in the container.
            removed_files: List of file paths (relative to project_root_path) to remove from the container.
        """
        if not project_root_path.is_absolute():
            raise ValueError("project_root_path {project_root_path} must be a absolute path")

        self._logger.info("Updating files in the container after edits.")
        for file in removed_files:
            self._logger.info(f"Removing file {file} in the container")
            self.execute_command(f"rm {file}")

        parent_dirs = {str(file.parent) for file in updated_files}
        for dir_path in sorted(parent_dirs):
            self._logger.info(f"Creating directory {dir_path} in the container")
            self.execute_command(f"mkdir -p {dir_path}")

        with tempfile.NamedTemporaryFile() as temp_tar:
            with tarfile.open(fileobj=temp_tar, mode="w") as tar:
                for file in updated_files:
                    local_absolute_file = project_root_path / file
                    self._logger.info(f"Updating {file} in the container")
                    tar.add(local_absolute_file, arcname=str(file))

            temp_tar.seek(0)

            self.container.put_archive(self.workdir, temp_tar.read())

        self._logger.info("Files updated successfully")

    def run_build(self) -> str:
        if not self.build_commands:
            self._logger.error("No build commands defined")
            return ""

        command_output = ""
        for build_command in self.build_commands:
            command_output += f"$ {build_command}\n"
            command_output += f"{self.execute_command(build_command)}\n"
        return command_output

    def run_test(self) -> str:
        if not self.test_commands:
            self._logger.error("No test commands defined")
            return ""

        command_output = ""
        for test_command in self.test_commands:
            command_output += f"$ {test_command}\n"
            command_output += f"{self.execute_command(test_command)}\n"
        return command_output

    def execute_command(self, command: str) -> str:
        """Execute a command in the running container.

        Args:
            command: Command to execute in the container.

        Returns:
            str: Output of the command as a string.
        """
        timeout_msg = f"""
*******************************************************************************
{command} timeout after {self.timeout} seconds
*******************************************************************************
"""
        bash_cmd = ["/bin/bash", "-lc", command]
        full_cmd = ["timeout", "-k", "5", f"{self.timeout}s", *bash_cmd]
        self._logger.debug(f"Running command in container: {command}")
        exec_result = self.container.exec_run(full_cmd, workdir=self.workdir)
        exec_result_str = exec_result.output.decode("utf-8")

        if exec_result.exit_code in (124, 137):
            exec_result_str += timeout_msg

        self._logger.debug(f"Command output:\n{exec_result_str}")
        return exec_result_str

    def reset_repository(self):
        """Reset the git repository in the container to a clean state."""
        self._logger.info("Resetting git repository in the container")
        self.execute_command("git reset --hard")
        self.execute_command("git clean -fd")

    def cleanup(self):
        """Clean up container resources and temporary files.

        Stops and removes the container, removes the Docker image,
        and deletes temporary project files.
        """
        self._logger.info("Cleaning up container and temporary files")
        if self.container:
            self.container.stop(timeout=10)
            self.container.remove(force=True)
            self.container = None
            self.client.images.remove(self.tag_name, force=True)

        shutil.rmtree(self.project_path)<|MERGE_RESOLUTION|>--- conflicted
+++ resolved
@@ -1,3 +1,4 @@
+import logging
 import shutil
 import tarfile
 import tempfile
@@ -7,7 +8,6 @@
 from typing import Optional, Sequence
 
 import docker
-from prometheus.utils.logger_manager import get_logger
 
 
 class BaseContainer(ABC):
@@ -24,12 +24,8 @@
     workdir: str = "/app"
     container: docker.models.containers.Container
     project_path: Path
-<<<<<<< HEAD
-    timeout: int = 120
-=======
     timeout: int = 300  # Timeout for commands in seconds
     logger: logging.Logger
->>>>>>> 2205577a
 
     def __init__(
         self,
@@ -45,7 +41,7 @@
         Args:
           project_path: Path to the project directory to be containerized.
         """
-        self._logger = get_logger(
+        self._logger = logging.getLogger(
             f"thread-{threading.get_ident()}.{self.__class__.__module__}.{self.__class__.__name__}"
         )
         temp_dir = Path(tempfile.mkdtemp())

"""The neo4j handler for writing the knowledge graph to neo4j."""

from typing import Mapping, Sequence

from neo4j import AsyncGraphDatabase, AsyncManagedTransaction

from prometheus.graph.graph_types import (
    KnowledgeGraphNode,
    Neo4jASTNode,
    Neo4jFileNode,
    Neo4jHasASTEdge,
    Neo4jHasFileEdge,
    Neo4jHasTextEdge,
    Neo4jNextChunkEdge,
    Neo4jTextNode,
)
from prometheus.graph.knowledge_graph import KnowledgeGraph
from prometheus.utils.logger_manager import get_logger


class KnowledgeGraphHandler:
    """The handler to writing the Knowledge graph to neo4j."""

    def __init__(self, driver: AsyncGraphDatabase.driver, batch_size: int):
        """
        Args:
          driver: The neo4j driver.
          batch_size: The maximum number of nodes/edges written to neo4j each time.
        """
        self.driver = driver
        self.batch_size = batch_size
        # initialize the database and logger
<<<<<<< HEAD
        self._init_database()
        self._logger = get_logger(__name__)
=======
        self._logger = logging.getLogger("prometheus.neo4j.knowledge_graph_handler")
>>>>>>> 799f0f29

    async def init_database(self):
        """Initialization of the neo4j database."""

        # Create constraints for node_id attributes.
        # It also means that node_id will be indexed.
        queries = [
            "CREATE CONSTRAINT unique_file_node_id IF NOT EXISTS "
            "FOR (n:FileNode) REQUIRE n.node_id IS UNIQUE",
            "CREATE CONSTRAINT unique_ast_node_id IF NOT EXISTS "
            "FOR (n:ASTNode) REQUIRE n.node_id IS UNIQUE",
            "CREATE CONSTRAINT unique_text_node_id IF NOT EXISTS "
            "FOR (n:TextNode) REQUIRE n.node_id IS UNIQUE",
        ]
        async with self.driver.session() as session:
            for query in queries:
                await session.run(query)

    async def _write_file_nodes(
        self, tx: AsyncManagedTransaction, file_nodes: Sequence[Neo4jFileNode]
    ):
        """Write Neo4jFileNode to neo4j."""
        self._logger.debug(f"Writing {len(file_nodes)} FileNode to neo4j")
        query = """
      UNWIND $file_nodes AS file_node
      CREATE (a:FileNode {node_id: file_node.node_id, basename: file_node.basename, relative_path: file_node.relative_path})
    """
        for i in range(0, len(file_nodes), self.batch_size):
            file_nodes_batch = file_nodes[i : i + self.batch_size]
            await tx.run(query, file_nodes=file_nodes_batch)

    async def _write_ast_nodes(
        self, tx: AsyncManagedTransaction, ast_nodes: Sequence[Neo4jASTNode]
    ):
        """Write Neo4jASTNode to neo4j."""
        self._logger.debug(f"Writing {len(ast_nodes)} ASTNode to neo4j")
        query = """
      UNWIND $ast_nodes AS ast_node
      CREATE (a:ASTNode {node_id: ast_node.node_id, start_line: ast_node.start_line, end_line: ast_node.end_line, type: ast_node.type, text: ast_node.text})
    """
        for i in range(0, len(ast_nodes), self.batch_size):
            ast_nodes_batch = ast_nodes[i : i + self.batch_size]
            await tx.run(query, ast_nodes=ast_nodes_batch)

    async def _write_text_nodes(
        self, tx: AsyncManagedTransaction, text_nodes: Sequence[Neo4jTextNode]
    ):
        """Write Neo4jTextNode to neo4j."""
        self._logger.debug(f"Writing {len(text_nodes)} TextNode to neo4j")
        query = """
      UNWIND $text_nodes AS text_node
      CREATE (a:TextNode {node_id: text_node.node_id, text: text_node.text, metadata: text_node.metadata})
    """
        for i in range(0, len(text_nodes), self.batch_size):
            text_nodes_batch = text_nodes[i : i + self.batch_size]
            await tx.run(query, text_nodes=text_nodes_batch)

    async def _write_has_file_edges(
        self, tx: AsyncManagedTransaction, has_file_edges: Sequence[Neo4jHasFileEdge]
    ):
        """Write Neo4jHasFileEdge to neo4j."""
        self._logger.debug(f"Writing {len(has_file_edges)} HasFileEdge to neo4j")
        query = """
      UNWIND $edges AS edge
      MATCH (source:FileNode), (target:FileNode)
      WHERE source.node_id = edge.source.node_id AND target.node_id = edge.target.node_id
      CREATE (source) -[:HAS_FILE]-> (target)
    """
        for i in range(0, len(has_file_edges), self.batch_size):
            has_file_edges_batch = has_file_edges[i : i + self.batch_size]
            await tx.run(query, edges=has_file_edges_batch)

    async def _write_has_ast_edges(
        self, tx: AsyncManagedTransaction, has_ast_edges: Sequence[Neo4jHasASTEdge]
    ):
        """Write Neo4jHasASTEdge to neo4j."""
        self._logger.debug(f"Writing {len(has_ast_edges)} HasASTEdge to neo4j")
        query = """
      UNWIND $edges AS edge
      MATCH (source:FileNode), (target:ASTNode)
      WHERE source.node_id = edge.source.node_id AND target.node_id = edge.target.node_id
      CREATE (source) -[:HAS_AST]-> (target)
    """
        for i in range(0, len(has_ast_edges), self.batch_size):
            has_ast_edges_batch = has_ast_edges[i : i + self.batch_size]
            await tx.run(query, edges=has_ast_edges_batch)

    async def _write_has_text_edges(
        self, tx: AsyncManagedTransaction, has_text_edges: Sequence[Neo4jHasTextEdge]
    ):
        """Write Neo4jHasTextEdge to neo4j."""
        self._logger.debug(f"Writing {len(has_text_edges)} HasTextEdges to neo4j")
        query = """
      UNWIND $edges AS edge
      MATCH (source:FileNode), (target:TextNode)
      WHERE source.node_id = edge.source.node_id AND target.node_id = edge.target.node_id
      CREATE (source) -[:HAS_TEXT]-> (target)
    """
        for i in range(0, len(has_text_edges), self.batch_size):
            has_text_edges_batch = has_text_edges[i : i + self.batch_size]
            await tx.run(query, edges=has_text_edges_batch)

    async def write_parent_of_edges(self, parent_of_edges):
        self._logger.debug(f"Writing {len(parent_of_edges)} ParentOfEdge to neo4j")

        query = """
            UNWIND $edges AS edge
            MATCH (source:ASTNode {node_id: edge.source.node_id})
            MATCH (target:ASTNode {node_id: edge.target.node_id})
            CREATE (source)-[:PARENT_OF]->(target)
        """

        for i in range(0, len(parent_of_edges), self.batch_size):
            parent_of_edges_batch = parent_of_edges[i : i + self.batch_size]
            edge_dicts = [
                {
                    "source": {"node_id": e.source.node_id},
                    "target": {"node_id": e.target.node_id},
                }
                for e in parent_of_edges_batch
            ]
            async with self.driver.session() as session:
                await session.write_transaction(lambda tx: tx.run(query, edges=edge_dicts))

    async def _write_next_chunk_edges(
        self, tx: AsyncManagedTransaction, next_chunk_edges: Sequence[Neo4jNextChunkEdge]
    ):
        """Write Neo4jNextChunkEdge to neo4j."""
        self._logger.debug(f"Writing {len(next_chunk_edges)} NextChunkEdge to neo4j")
        query = """
      UNWIND $edges AS edge
      MATCH (source:TextNode), (target:TextNode)
      WHERE source.node_id = edge.source.node_id AND target.node_id = edge.target.node_id
      CREATE (source) -[:NEXT_CHUNK]-> (target)
    """
        for i in range(0, len(next_chunk_edges), self.batch_size):
            next_chunk_edges_batch = next_chunk_edges[i : i + self.batch_size]
            await tx.run(query, edges=next_chunk_edges_batch)

    async def write_knowledge_graph(self, kg: KnowledgeGraph):
        """Write the knowledge graph to neo4j.

        Args:
          kg: The knowledge graph to write to neo4j.
        """
        self._logger.info("Writing knowledge graph to neo4j")
        async with self.driver.session() as session:
            await session.execute_write(self._write_file_nodes, kg.get_neo4j_file_nodes())
            await session.execute_write(self._write_ast_nodes, kg.get_neo4j_ast_nodes())
            await session.execute_write(self._write_text_nodes, kg.get_neo4j_text_nodes())

            await session.execute_write(self._write_has_ast_edges, kg.get_neo4j_has_ast_edges())
            await session.execute_write(self._write_has_file_edges, kg.get_neo4j_has_file_edges())
            await session.execute_write(self._write_has_text_edges, kg.get_neo4j_has_text_edges())
            await session.execute_write(
                self._write_next_chunk_edges, kg.get_neo4j_next_chunk_edges()
            )
        await self.write_parent_of_edges(kg.get_parent_of_edges())

    async def _read_file_nodes(
        self, tx: AsyncManagedTransaction, root_node_id: int
    ) -> Sequence[KnowledgeGraphNode]:
        """
        Read all FileNode nodes that are reachable from the specified root_node_id (including the root node itself).

        Args:
            tx (AsyncManagedTransaction): An active Neo4j transaction.
            root_node_id (int): The node id of the root node.

        Returns:
            Sequence[KnowledgeGraphNode]: List of FileNode KnowledgeGraphNode objects.
        """
        query = """
        MATCH (root:FileNode {node_id: $root_node_id})
        RETURN root.node_id AS node_id, root.basename AS basename, root.relative_path AS relative_path
        UNION
        MATCH (root:FileNode {node_id: $root_node_id})-[:HAS_FILE*]->(n:FileNode)
        RETURN n.node_id AS node_id, n.basename AS basename, n.relative_path AS relative_path
        """
        result = await tx.run(query, root_node_id=root_node_id)
        records = await result.data()
        return [KnowledgeGraphNode.from_neo4j_file_node(record) for record in records]

    async def _read_ast_nodes(
        self, tx: AsyncManagedTransaction, root_node_id: int
    ) -> Sequence[KnowledgeGraphNode]:
        """
        Read all ASTNode nodes related to the file tree rooted at root_node_id:
          - Traverse from the root FileNode via HAS_FILE* to get all reachable FileNodes.
          - For each FileNode, get its AST root node via HAS_AST, and all its AST descendants via PARENT_OF*.

        Args:
            tx (AsyncManagedTransaction): An active Neo4j transaction.
            root_node_id (int): The node id of the root FileNode.

        Returns:
            Sequence[KnowledgeGraphNode]: List of ASTNode KnowledgeGraphNode objects.
        """
        query = """
        MATCH (root {node_id: $root_node_id})
        OPTIONAL MATCH (root)-[*]->(n:ASTNode)
        RETURN DISTINCT n.node_id AS node_id, n.start_line AS start_line, n.end_line AS end_line, n.type AS type, n.text AS text
        """
        result = await tx.run(query, root_node_id=root_node_id)
        records = await result.data()
        return [KnowledgeGraphNode.from_neo4j_ast_node(record) for record in records]

    async def _read_text_nodes(
        self, tx: AsyncManagedTransaction, root_node_id: int
    ) -> Sequence[KnowledgeGraphNode]:
        """
        Read all TextNode nodes that are reachable from the specified root_node_id (regardless of edge type).

        Args:
            tx (AsyncManagedTransaction): An active Neo4j transaction.
            root_node_id (int): The node id of the root node.

        Returns:
            Sequence[KnowledgeGraphNode]: List of TextNode KnowledgeGraphNode objects.
        """
        query = """
        MATCH (root {node_id: $root_node_id})
        OPTIONAL MATCH (root)-[*]->(n:TextNode)
        RETURN DISTINCT n.node_id AS node_id, n.text AS text, n.metadata AS metadata
        """
        result = await tx.run(query, root_node_id=root_node_id)
        records = await result.data()
        return [KnowledgeGraphNode.from_neo4j_text_node(record) for record in records]

    async def _read_parent_of_edges(
        self, tx: AsyncManagedTransaction, root_node_id: int
    ) -> Sequence[Mapping[str, int]]:
        """
        Read all PARENT_OF edges where both source and target ASTNode are reachable from the subtree rooted at root_node_id.

        Args:
            tx (AsyncManagedTransaction): An active Neo4j transaction.
            root_node_id (int): The node id of the root FileNode.

        Returns:
            Sequence[Mapping[str, int]]: List of dicts with source_id and target_id for each PARENT_OF edge.
        """
        query = """
        // Find all reachable ASTNodes (from the file tree)
        MATCH (root:FileNode {node_id: $root_node_id})
        OPTIONAL MATCH (root)-[*]->(ast:ASTNode)
        WITH collect(ast) AS all_ast_nodes
        UNWIND all_ast_nodes AS node1
        WITH node1, all_ast_nodes WHERE node1 IS NOT NULL
        // Find PARENT_OF edges only between those ASTNodes
        MATCH (node1)-[:PARENT_OF]->(node2:ASTNode)
        WHERE node2 IN all_ast_nodes
        RETURN node1.node_id AS source_id, node2.node_id AS target_id
        """
        result = await tx.run(query, root_node_id=root_node_id)
        records = await result.data()
        return records

    async def _read_has_file_edges(
        self, tx: AsyncManagedTransaction, root_node_id: int
    ) -> Sequence[Mapping[str, int]]:
        """
        Read all HAS_FILE edges that are reachable from the specified root_node_id (i.e., only those
        between FileNodes in the subtree of root_node_id, including root itself).

        Args:
            tx (AsyncManagedTransaction): An active Neo4j transaction.
            root_node_id (int): The node id of the root FileNode.

        Returns:
            Sequence[Mapping[str, int]]: List of dicts with source_id and target_id for each HAS_FILE edge.
        """
        query = """
            MATCH p = (root:FileNode {node_id: $root_node_id})-[:HAS_FILE*0..]->(n:FileNode)
            WITH collect(DISTINCT n) AS nodes_in_subtree
            UNWIND nodes_in_subtree AS src
            MATCH (src)-[:HAS_FILE]->(dst:FileNode)
            WHERE dst IN nodes_in_subtree
            RETURN DISTINCT src.node_id AS source_id, dst.node_id AS target_id
            """
        result = await tx.run(query, root_node_id=root_node_id)
        records = await result.data()
        return records

    async def _read_has_ast_edges(
        self, tx: AsyncManagedTransaction, root_node_id: int
    ) -> Sequence[Mapping[str, int]]:
        """
        Read all HAS_AST edges where the source FileNode is in the subtree rooted at root_node_id.

        Args:
            tx (AsyncManagedTransaction): An active Neo4j transaction.
            root_node_id (int): The node id of the root FileNode.

        Returns:
            Sequence[Mapping[str, int]]: List of dicts with source_id and target_id for each HAS_AST edge.
        """
        query = """
        // Find all reachable FileNodes (including root)
        MATCH (root:FileNode {node_id: $root_node_id})
        OPTIONAL MATCH (root)-[:HAS_FILE*]->(subfile:FileNode)
        WITH collect(root) + collect(subfile) AS all_file_nodes
        UNWIND all_file_nodes AS file_node
        WITH file_node WHERE file_node IS NOT NULL
        // Find HAS_AST edges from these FileNodes
        MATCH (file_node)-[:HAS_AST]->(ast:ASTNode)
        RETURN file_node.node_id AS source_id, ast.node_id AS target_id
        """
        result = await tx.run(query, root_node_id=root_node_id)
        records = await result.data()
        return records

    async def _read_has_text_edges(
        self, tx: AsyncManagedTransaction, root_node_id: int
    ) -> Sequence[Mapping[str, int]]:
        """
        Read all HAS_TEXT edges where the source FileNode is in the subtree rooted at root_node_id.

        Args:
            tx (AsyncManagedTransaction): An active Neo4j transaction.
            root_node_id (int): The node id of the root FileNode.

        Returns:
            Sequence[Mapping[str, int]]: List of dicts with source_id and target_id for each HAS_TEXT edge.
        """
        query = """
        // Find all reachable FileNodes (including root)
        MATCH (root:FileNode {node_id: $root_node_id})
        OPTIONAL MATCH (root)-[:HAS_FILE*]->(subfile:FileNode)
        WITH collect(root) + collect(subfile) AS all_file_nodes
        UNWIND all_file_nodes AS file_node
        WITH file_node WHERE file_node IS NOT NULL
        // Find HAS_TEXT edges from these FileNodes
        MATCH (file_node)-[:HAS_TEXT]->(text:TextNode)
        RETURN file_node.node_id AS source_id, text.node_id AS target_id
        """
        result = await tx.run(query, root_node_id=root_node_id)
        records = await result.data()
        return records

    async def _read_next_chunk_edges(
        self, tx: AsyncManagedTransaction, root_node_id: int
    ) -> Sequence[Mapping[str, int]]:
        """
        Read all NEXT_CHUNK edges between TextNodes that are reachable from the subtree rooted at root_node_id.

        Args:
            tx (AsyncManagedTransaction): An active Neo4j transaction.
            root_node_id (int): The node id of the root FileNode.

        Returns:
            Sequence[Mapping[str, int]]: List of dicts with source_id and target_id for each NEXT_CHUNK edge.
        """
        query = """
        // Find all reachable TextNodes (from the file tree)
        MATCH (root:FileNode {node_id: $root_node_id})
        OPTIONAL MATCH (root)-[*]->(text_node:TextNode)
        WITH collect(text_node) AS all_text_nodes
        UNWIND all_text_nodes AS node1
        WITH node1, all_text_nodes WHERE node1 IS NOT NULL
        // Find NEXT_CHUNK edges only between those TextNodes
        MATCH (node1)-[:NEXT_CHUNK]->(node2:TextNode)
        WHERE node2 IN all_text_nodes
        RETURN node1.node_id AS source_id, node2.node_id AS target_id
        """
        result = await tx.run(query, root_node_id=root_node_id)
        records = await result.data()
        return records

    async def read_knowledge_graph(
        self,
        root_node_id: int,
        max_ast_depth: int,
        chunk_size: int,
        chunk_overlap: int,
    ) -> KnowledgeGraph:
        """Read KnowledgeGraph from neo4j."""
        self._logger.info("Reading knowledge graph from neo4j")
        async with self.driver.session() as session:
            return KnowledgeGraph.from_neo4j(
                root_node_id,
                max_ast_depth,
                chunk_size,
                chunk_overlap,
                await session.execute_read(self._read_file_nodes, root_node_id=root_node_id),
                await session.execute_read(self._read_ast_nodes, root_node_id=root_node_id),
                await session.execute_read(self._read_text_nodes, root_node_id=root_node_id),
                await session.execute_read(self._read_parent_of_edges, root_node_id=root_node_id),
                await session.execute_read(self._read_has_file_edges, root_node_id=root_node_id),
                await session.execute_read(self._read_has_ast_edges, root_node_id=root_node_id),
                await session.execute_read(self._read_has_text_edges, root_node_id=root_node_id),
                await session.execute_read(self._read_next_chunk_edges, root_node_id=root_node_id),
            )

    async def get_new_knowledge_graph_root_node_id(self) -> int:
        """
        Estimate the next available node id in the Neo4j database.

        Returns:
            int: The next available node id (max id + 1), or 0 if no nodes exist.
        """
        query = """
        MATCH (n)
        WHERE n.node_id IS NOT NULL
        RETURN coalesce(max(n.node_id), -1) AS max_node_id"""
        async with self.driver.session() as session:
            result = await session.run(query)
            record = await result.single()
            max_node_id = record["max_node_id"]
            return int(max_node_id) + 1

    async def clear_knowledge_graph(self, root_node_id: int):
        """
        Delete the subgraph rooted at root_node_id, including all descendant nodes and their relationships.

        Args:
            root_node_id (int): The node id of the root node.
        """
        query = """
        MATCH (root {node_id: $root_node_id})
        OPTIONAL MATCH (root)-[*]->(descendant)
        DETACH DELETE root, descendant
        """
        async with self.driver.session() as session:
            await session.run(query, root_node_id=root_node_id)<|MERGE_RESOLUTION|>--- conflicted
+++ resolved
@@ -30,12 +30,7 @@
         self.driver = driver
         self.batch_size = batch_size
         # initialize the database and logger
-<<<<<<< HEAD
-        self._init_database()
         self._logger = get_logger(__name__)
-=======
-        self._logger = logging.getLogger("prometheus.neo4j.knowledge_graph_handler")
->>>>>>> 799f0f29
 
     async def init_database(self):
         """Initialization of the neo4j database."""

--- conflicted
+++ resolved
@@ -177,11 +177,7 @@
     response_model=Response,
 )
 @requireLogin
-<<<<<<< HEAD
-def delete(repository_id: int, request: Request, force: bool = False, ):
-=======
-async def delete(repository_id: int, request: Request):
->>>>>>> 799f0f29
+async def delete(repository_id: int, request: Request, force: bool = False, ):
     knowledge_graph_service: KnowledgeGraphService = request.app.state.service[
         "knowledge_graph_service"
     ]
